﻿// Copyright (c) Microsoft. All rights reserved.
// Licensed under the MIT license. See LICENSE file in the project root for full license information.

namespace Microsoft.Azure.Devices.Client
{
    using System;
    using System.Collections.Generic;
    using System.Globalization;
    using System.Threading.Tasks;
    using System.Web;
    using Microsoft.Azure.Amqp;
    using Microsoft.Azure.Amqp.Framing;
    using Microsoft.Azure.Devices.Client.Extensions;
    using Microsoft.Azure.Devices.Client.Exceptions;

    sealed class AmqpDeviceClient : DeviceClientHelper
    {
        static readonly IotHubConnectionCache connectionCache = new IotHubConnectionCache(AccessRights.DeviceConnect);
        readonly string deviceId;
        readonly FaultTolerantAmqpObject<SendingAmqpLink> faultTolerantEventSendingLink;
        readonly FaultTolerantAmqpObject<ReceivingAmqpLink> faultTolerantDeviceBoundReceivingLink;
        readonly IotHubConnection IotHubConnection;
        readonly IotHubConnectionString iotHubConnectionString;
        readonly TimeSpan openTimeout;
        readonly TimeSpan operationTimeout;
        readonly uint prefetchCount;

        int eventsDeliveryTag;

        public AmqpDeviceClient(IotHubConnectionString connectionString, AmqpTransportSettings transportSettings)
        {
            this.IotHubConnection = connectionCache.GetConnection(connectionString, transportSettings);
            this.deviceId = connectionString.DeviceId;
            this.openTimeout = IotHubConnection.DefaultOpenTimeout;
            this.operationTimeout = IotHubConnection.DefaultOperationTimeout;
            this.DefaultReceiveTimeout = IotHubConnection.DefaultOperationTimeout;
            this.faultTolerantEventSendingLink = new FaultTolerantAmqpObject<SendingAmqpLink>(this.CreateEventSendingLinkAsync, this.IotHubConnection.CloseLink);
            this.faultTolerantDeviceBoundReceivingLink = new FaultTolerantAmqpObject<ReceivingAmqpLink>(this.CreateDeviceBoundReceivingLinkAsync, this.IotHubConnection.CloseLink);
<<<<<<< HEAD
            this.iotHubConnectionString = connectionString;
=======
            this.prefetchCount = transportSettings.PrefetchCount;
>>>>>>> ff911f2a
        }

        /// <summary>
        /// Create a DeviceClient from individual parameters
        /// </summary>
        /// <param name="hostname">The fully-qualified DNS hostname of IoT Hub</param>
        /// <param name="authMethod">The authentication method that is used</param>
        /// <returns>DeviceClient</returns>
        public static AmqpDeviceClient Create(string hostname, IAuthenticationMethod authenticationMethod)
        {
            if (hostname == null)
            {
                throw new ArgumentNullException("hostname");
            }

            if (authenticationMethod == null)
            {
                throw new ArgumentNullException("authenticationMethod");
            }

            var connectionStringBuilder = IotHubConnectionStringBuilder.Create(hostname, authenticationMethod);
            return CreateFromConnectionString(connectionStringBuilder.ToString());
        }

        /// <summary>
        /// Create DeviceClient from the specified connection string
        /// </summary>
        /// <param name="connectionString">Connection string for the IoT hub</param>
        /// <returns>DeviceClient</returns>
        public static AmqpDeviceClient CreateFromConnectionString(string connectionString)
        {
            if (connectionString == null)
            {
                throw new ArgumentNullException("connectionString");
            }

            var iotHubConnectionString = IotHubConnectionString.Parse(connectionString);
            return new AmqpDeviceClient(iotHubConnectionString, new AmqpTransportSettings(TransportType.Amqp_Tcp_Only));
        }

        // This Finalizer gets cancelled when/if the user calls CloseAsync.
        ~AmqpDeviceClient()
        {
            // If the user failed to call CloseAsync make sure the connection's reference count gets updated.
            this.CloseAsync().Fork();
        }

        public TimeSpan OpenTimeout
        {
            get
            {
                return this.openTimeout;
            }
        }

        public TimeSpan OperationTimeout
        {
            get
            {
                return this.operationTimeout;
            }
        }

        public IotHubConnection Connection
        {
            get
            {
                return this.IotHubConnection;
            }
        }

        public AmqpLink EventSendingLink
        {
            get
            {
                return this.faultTolerantEventSendingLink.Value;
            }
        }

        public AmqpLink DeviceBoundReceivingLink
        {
            get
            {
                return this.faultTolerantDeviceBoundReceivingLink.Value;
            }
        }

        protected override TimeSpan DefaultReceiveTimeout { get; set; }

        protected override async Task OnOpenAsync(bool explicitOpen)
        {
            if (!explicitOpen)
            {
                return;
            }

            try
            {
                await Task.WhenAll(
                    this.faultTolerantEventSendingLink.OpenAsync(this.OpenTimeout),
                    this.faultTolerantDeviceBoundReceivingLink.OpenAsync(this.OpenTimeout));
            }
            catch (Exception exception)
            {
                if (exception.IsFatal())
                {
                    throw;
                }

                throw AmqpClientHelper.ToIotHubClientContract(exception);
            }
        }

        protected override Task OnCloseAsync()
        {
            GC.SuppressFinalize(this);
            this.Connection.Release();
            return TaskHelpers.CompletedTask;
        }

        protected async override Task OnSendEventAsync(Message message)
        {
            Outcome outcome;
            using (AmqpMessage amqpMessage = message.ToAmqpMessage())
            {
                outcome = await this.SendAmqpMessageAsync(amqpMessage);
            }

            if (outcome.DescriptorCode != Accepted.Code)
            {
                throw AmqpErrorMapper.GetExceptionFromOutcome(outcome);
            }
        }

        protected override async Task OnSendEventAsync(IEnumerable<Message> messages)
        {
            // List to hold messages in Amqp friendly format
            var messageList = new List<Data>();

            foreach (var message in messages)
            {
                using (AmqpMessage amqpMessage = message.ToAmqpMessage())
                {
                    var data = new Data() { Value = MessageConverter.ReadStream(amqpMessage.ToStream()) };
                    messageList.Add(data);
                }
            }

            Outcome outcome;
            using (var amqpMessage = AmqpMessage.Create(messageList))
            {
                amqpMessage.MessageFormat = AmqpConstants.AmqpBatchedMessageFormat;
                outcome = await this.SendAmqpMessageAsync(amqpMessage);
            }

            if (outcome.DescriptorCode != Accepted.Code)
            {
                throw AmqpErrorMapper.GetExceptionFromOutcome(outcome);
            }
        }

        protected async override Task<Message> OnReceiveAsync(TimeSpan timeout)
        {
            AmqpMessage amqpMessage;
            try
            {
                ReceivingAmqpLink deviceBoundReceivingLink = await this.GetDeviceBoundReceivingLinkAsync();
                amqpMessage = await deviceBoundReceivingLink.ReceiveMessageAsync(timeout);
            }
            catch (Exception exception)
            {
                if (exception.IsFatal())
                {
                    throw;
                }

                throw AmqpClientHelper.ToIotHubClientContract(exception);
            }

            Message message;
            if (amqpMessage != null)
            {
                message = new Message(amqpMessage)
                {
                    LockToken = new Guid(amqpMessage.DeliveryTag.Array).ToString()
                };
            }
            else
            {
                message = null;
            }

            return message;
        }

        protected override Task OnCompleteAsync(string lockToken)
        {
            return this.DisposeMessageAsync(lockToken, AmqpConstants.AcceptedOutcome);
        }

        protected override Task OnAbandonAsync(string lockToken)
        {
            return this.DisposeMessageAsync(lockToken, AmqpConstants.ReleasedOutcome);
        }

        protected override Task OnRejectAsync(string lockToken)
        {
            return this.DisposeMessageAsync(lockToken, AmqpConstants.RejectedOutcome);
        }

        protected override Task OnRejectAsync(Message message)
        {
            if (message == null)
            {
                throw Fx.Exception.ArgumentNull("message");
            }

            return this.DisposeMessageAsync(message.LockToken, AmqpConstants.RejectedOutcome);
        }

       async Task<Outcome> SendAmqpMessageAsync(AmqpMessage amqpMessage)
       {
            Outcome outcome;
            try
            {
                SendingAmqpLink eventSendingLink = await this.GetEventSendingLinkAsync();
                outcome = await eventSendingLink.SendMessageAsync(amqpMessage, IotHubConnection.GetNextDeliveryTag(ref this.eventsDeliveryTag), AmqpConstants.NullBinary, this.OperationTimeout);
            }
            catch (Exception exception)
            {
                if (exception.IsFatal())
                {
                    throw;
                }

                throw AmqpClientHelper.ToIotHubClientContract(exception);
            }

            return outcome;
       } 

        async Task DisposeMessageAsync(string lockToken, Outcome outcome)
        {
            var deliveryTag = IotHubConnection.ConvertToDeliveryTag(lockToken);

            Outcome disposeOutcome;
            try
            {
                ReceivingAmqpLink deviceBoundReceivingLink = await this.GetDeviceBoundReceivingLinkAsync();
                disposeOutcome = await deviceBoundReceivingLink.DisposeMessageAsync(deliveryTag, outcome, batchable: true, timeout: this.OperationTimeout);
            }
            catch (Exception exception)
            {
                if (exception.IsFatal())
                {
                    throw;
                }

                throw AmqpClientHelper.ToIotHubClientContract(exception);
            }

            if (disposeOutcome.DescriptorCode != Accepted.Code)
            {
                if (disposeOutcome.DescriptorCode == Rejected.Code)
                {
                    var rejected = (Rejected)disposeOutcome;

                    // Special treatment for NotFound amqp rejected error code in case of DisposeMessage 
                    if (rejected.Error != null && rejected.Error.Condition.Equals(AmqpErrorCode.NotFound))
                    {
                        throw new DeviceMessageLockLostException(rejected.Error.Description);
                    }
                }

                throw AmqpErrorMapper.GetExceptionFromOutcome(disposeOutcome);
            }
        }

        async Task<SendingAmqpLink> GetEventSendingLinkAsync()
        {
            SendingAmqpLink eventSendingLink;
            if (!this.faultTolerantEventSendingLink.TryGetOpenedObject(out eventSendingLink))
            {
                eventSendingLink = await this.faultTolerantEventSendingLink.GetOrCreateAsync(this.OpenTimeout);
            }
            return eventSendingLink;
        }

        async Task<SendingAmqpLink> CreateEventSendingLinkAsync(TimeSpan timeout)
        {
            string path = string.Format(CultureInfo.InvariantCulture, CommonConstants.DeviceEventPathTemplate, HttpUtility.UrlEncode(this.deviceId));

            return await this.IotHubConnection.CreateSendingLinkAsync(path, this.iotHubConnectionString, this.deviceId, timeout);
        }

        async Task<ReceivingAmqpLink> GetDeviceBoundReceivingLinkAsync()
        {
            ReceivingAmqpLink deviceBoundReceivingLink;
            if (!this.faultTolerantDeviceBoundReceivingLink.TryGetOpenedObject(out deviceBoundReceivingLink))
            {
                deviceBoundReceivingLink = await this.faultTolerantDeviceBoundReceivingLink.GetOrCreateAsync(this.OpenTimeout);
            }

            return deviceBoundReceivingLink;
        }

        async Task<ReceivingAmqpLink> CreateDeviceBoundReceivingLinkAsync(TimeSpan timeout)
        {
            string path = string.Format(CultureInfo.InvariantCulture, CommonConstants.DeviceBoundPathTemplate, HttpUtility.UrlEncode(this.deviceId));

<<<<<<< HEAD
            return await this.IotHubConnection.CreateReceivingLink(path, this.iotHubConnectionString, this.deviceId, timeout, DefaultPrefetchCount);
=======
            return await this.IotHubConnection.CreateReceivingLink(path, timeout, this.prefetchCount);
>>>>>>> ff911f2a
        }
    }
}<|MERGE_RESOLUTION|>--- conflicted
+++ resolved
@@ -36,11 +36,8 @@
             this.DefaultReceiveTimeout = IotHubConnection.DefaultOperationTimeout;
             this.faultTolerantEventSendingLink = new FaultTolerantAmqpObject<SendingAmqpLink>(this.CreateEventSendingLinkAsync, this.IotHubConnection.CloseLink);
             this.faultTolerantDeviceBoundReceivingLink = new FaultTolerantAmqpObject<ReceivingAmqpLink>(this.CreateDeviceBoundReceivingLinkAsync, this.IotHubConnection.CloseLink);
-<<<<<<< HEAD
+            this.prefetchCount = transportSettings.PrefetchCount;
             this.iotHubConnectionString = connectionString;
-=======
-            this.prefetchCount = transportSettings.PrefetchCount;
->>>>>>> ff911f2a
         }
 
         /// <summary>
@@ -351,11 +348,7 @@
         {
             string path = string.Format(CultureInfo.InvariantCulture, CommonConstants.DeviceBoundPathTemplate, HttpUtility.UrlEncode(this.deviceId));
 
-<<<<<<< HEAD
-            return await this.IotHubConnection.CreateReceivingLink(path, this.iotHubConnectionString, this.deviceId, timeout, DefaultPrefetchCount);
-=======
-            return await this.IotHubConnection.CreateReceivingLink(path, timeout, this.prefetchCount);
->>>>>>> ff911f2a
+            return await this.IotHubConnection.CreateReceivingLink(path, this.iotHubConnectionString, this.deviceId, timeout, this.prefetchCount);
         }
     }
 }