﻿// Copyright (c) Microsoft. All rights reserved.
// Licensed under the MIT license. See LICENSE file in the project root for full license information.

namespace Microsoft.Azure.Devices.Client
{
    using System;
    using System.Collections.Concurrent;
    using System.Collections.Generic;
<<<<<<< HEAD
    using System.Linq;
    using System.Text.RegularExpressions;
    using System.Threading.Tasks;
    using Microsoft.Azure.Devices.Client.Extensions;
    using Microsoft.Azure.Devices.Client.Transport;
    using Microsoft.Azure.Devices.Client.Exceptions;

=======
    using System.Text.RegularExpressions;
    using Microsoft.Azure.Devices.Client.Extensions;
    using Microsoft.Azure.Devices.Client.Transport;
>>>>>>> 87dba6fa
#if !WINDOWS_UWP && !PCL
    using Microsoft.Azure.Devices.Client.Transport.Mqtt;
#endif

    // C# using aliases cannot name an unbound generic type declaration without supplying type arguments
    // Therefore, define a separate alias for each type argument
#if WINDOWS_UWP
    using AsyncTask = Windows.Foundation.IAsyncAction;
    using AsyncTaskOfMessage = Windows.Foundation.IAsyncOperation<Message>;
#else
    using AsyncTask = System.Threading.Tasks.Task;
    using AsyncTaskOfMessage = System.Threading.Tasks.Task<Message>;
#endif
    
    /// <summary>
    /// Transport types supported by DeviceClient - Amqp and HTTP 1.1
    /// </summary>
    public enum TransportType
    {
        /// <summary>
        /// Advanced Message Queuing Protocol transport.
        /// Try Amqp over TCP first and fallback to Amqp over WebSocket if that fails
        /// </summary>
        Amqp = 0,

        /// <summary>
        /// HyperText Transfer Protocol version 1 transport.
        /// </summary>
        Http1 = 1,

        /// <summary>
        /// Advanced Message Queuing Protocol transport over WebSocket only.
        /// </summary>
        Amqp_WebSocket_Only = 2,

        /// <summary>
        /// Advanced Message Queuing Protocol transport over native TCP only
        /// </summary>
        Amqp_Tcp_Only = 3,

        /// <summary>
        /// Message Queuing Telemetry Transport.
        /// </summary>
        Mqtt = 4
    }

    /// <summary>
    /// Contains methods that a device can use to send messages to and receive from the service.
    /// </summary>
    public sealed class DeviceClient
#if !WINDOWS_UWP && !PCL
        : IDisposable
#endif
    {
        const string DeviceId = "DeviceId";
        const string DeviceIdParameterPattern = @"(^\s*?|.*;\s*?)" + DeviceId + @"\s*?=.*";
#if !PCL
        const RegexOptions RegexOptions = System.Text.RegularExpressions.RegexOptions.Compiled | System.Text.RegularExpressions.RegexOptions.IgnoreCase;
#else
        const RegexOptions RegexOptions = System.Text.RegularExpressions.RegexOptions.IgnoreCase;
#endif
        static readonly Regex DeviceIdParameterRegex = new Regex(DeviceIdParameterPattern, RegexOptions);

        internal IDelegatingHandler InnerHandler { get; set; }

#if !WINDOWS_UWP && !PCL
        DeviceClient(IotHubConnectionString iotHubConnectionString, ITransportSettings[] transportSettings)
        {
            this.InnerHandler = new GateKeeperDelegatingHandler(
                new RetryDelegatingHandler(
                    new ErrorDelegatingHandler(
                        () => new RoutingDelegatingHandler(this.CreateTransportHandler, iotHubConnectionString, transportSettings)))
                );
        }

        DefaultDelegatingHandler CreateTransportHandler(IotHubConnectionString iotHubConnectionString, ITransportSettings transportSetting)
        {
            switch (transportSetting.GetTransportType())
            {
                case TransportType.Amqp_WebSocket_Only:
                case TransportType.Amqp_Tcp_Only:
                    return new AmqpTransportHandler(iotHubConnectionString, transportSetting as AmqpTransportSettings);
                case TransportType.Http1:
                    return new HttpTransportHandler(iotHubConnectionString, transportSetting as Http1TransportSettings);
                case TransportType.Mqtt:
                    return new MqttTransportHandler(iotHubConnectionString, transportSetting as MqttTransportSettings);
                default:
                    throw new InvalidOperationException("Unsupported Transport Setting {0}".FormatInvariant(transportSetting));
            }
        }

#else
        DeviceClient(IotHubConnectionString iotHubConnectionString)
        {
            this.InnerHandler = new GateKeeperDelegatingHandler(
                new ErrorDelegatingHandler(() => new HttpTransportHandler(iotHubConnectionString)));
        }
#endif

        /// <summary>
        /// Create an Amqp DeviceClient from individual parameters
        /// </summary>
        /// <param name="hostname">The fully-qualified DNS hostname of IoT Hub</param>
        /// <param name="authenticationMethod">The authentication method that is used</param>
        /// <returns>DeviceClient</returns>
        public static DeviceClient Create(string hostname, IAuthenticationMethod authenticationMethod)
        {
#if WINDOWS_UWP || PCL
            return Create(hostname, authenticationMethod, TransportType.Http1);
#else
            return Create(hostname, authenticationMethod, TransportType.Amqp);
#endif
        }

#if WINDOWS_UWP
        [Windows.Foundation.Metadata.DefaultOverloadAttribute()]
#endif
        /// <summary>
        /// Create a DeviceClient from individual parameters
        /// </summary>
        /// <param name="hostname">The fully-qualified DNS hostname of IoT Hub</param>
        /// <param name="authenticationMethod">The authentication method that is used</param>
        /// <param name="transportType">The transportType used (Http1 or Amqp)</param>
        /// <returns>DeviceClient</returns>
        public static DeviceClient Create(string hostname, IAuthenticationMethod authenticationMethod, TransportType transportType)
        {
            if (hostname == null)
            {
                throw new ArgumentNullException(nameof(hostname));
            }

            if (authenticationMethod == null)
            {
                throw new ArgumentNullException(nameof(authenticationMethod));
            }

<<<<<<< HEAD
            var connectionStringBuilder = IotHubConnectionStringBuilder.Create(hostname, authenticationMethod);

#if !WINDOWS_UWP && !PCL && !NETMF
            if (authenticationMethod is DeviceAuthenticationWithX509Certificate)
            {
                if (connectionStringBuilder.Certificate == null)
                {
                    throw new ArgumentException("certificate must be present in DeviceAuthenticationWithX509Certificate");
                }

                return CreateFromConnectionString(connectionStringBuilder.ToString(), PopulateCertificateInTransportSettings(connectionStringBuilder, transportType));
            }
#endif
=======
            IotHubConnectionStringBuilder connectionStringBuilder = IotHubConnectionStringBuilder.Create(hostname, authenticationMethod);
>>>>>>> 87dba6fa
            return CreateFromConnectionString(connectionStringBuilder.ToString(), transportType);
        }

#if !PCL
        /// <summary>
        /// Create a DeviceClient from individual parameters
        /// </summary>
        /// <param name="hostname">The fully-qualified DNS hostname of IoT Hub</param>
        /// <param name="authenticationMethod">The authentication method that is used</param>
        /// <param name="transportSettings">Prioritized list of transportTypes and their settings</param>
        /// <returns>DeviceClient</returns>
        public static DeviceClient Create(string hostname, IAuthenticationMethod authenticationMethod, [System.Runtime.InteropServices.WindowsRuntime.ReadOnlyArrayAttribute] ITransportSettings[] transportSettings)
        {
            if (hostname == null)
            {
                throw new ArgumentNullException("hostname");
            }

            if (authenticationMethod == null)
            {
                throw new ArgumentNullException("authenticationMethod");
            }

            var connectionStringBuilder = IotHubConnectionStringBuilder.Create(hostname, authenticationMethod);
#if !WINDOWS_UWP && !PCL && !NETMF
            if (authenticationMethod is DeviceAuthenticationWithX509Certificate)
            {
                if (connectionStringBuilder.Certificate == null)
                {
                    throw new ArgumentException("certificate must be present in DeviceAuthenticationWithX509Certificate");
                }

                return CreateFromConnectionString(connectionStringBuilder.ToString(), PopulateCertificateInTransportSettings(connectionStringBuilder, transportSettings));
            }
#endif
            return CreateFromConnectionString(connectionStringBuilder.ToString(), transportSettings);
        }
#endif

        /// <summary>
        /// Create a DeviceClient using Amqp transport from the specified connection string
        /// </summary>
        /// <param name="connectionString">Connection string for the IoT hub (including DeviceId)</param>
        /// <returns>DeviceClient</returns>
        public static DeviceClient CreateFromConnectionString(string connectionString)
        {
#if WINDOWS_UWP || PCL
            return CreateFromConnectionString(connectionString, TransportType.Http1);
#else
            return CreateFromConnectionString(connectionString, TransportType.Amqp);
#endif
        }

        /// <summary>
        /// Create a DeviceClient using Amqp transport from the specified connection string
        /// (WinRT) Create a DeviceClient using Http transport from the specified connection string
        /// </summary>
        /// <param name="connectionString">IoT Hub-Scope Connection string for the IoT hub (without DeviceId)</param>
        /// <param name="deviceId">Id of the Device</param>
        /// <returns>DeviceClient</returns>
        public static DeviceClient CreateFromConnectionString(string connectionString, string deviceId)
        {
#if WINDOWS_UWP || PCL
            return CreateFromConnectionString(connectionString, deviceId, TransportType.Http1);    
#else
            return CreateFromConnectionString(connectionString, deviceId, TransportType.Amqp);
#endif
        }

#if WINDOWS_UWP
        [Windows.Foundation.Metadata.DefaultOverloadAttribute()]
#endif

        /// <summary>
        /// Create DeviceClient from the specified connection string using the specified transport type
        /// (PCL) Only Http transport is allowed
        /// </summary>
        /// <param name="connectionString">Connection string for the IoT hub (including DeviceId)</param>
        /// <param name="transportType">Specifies whether Amqp or Http transport is used</param>
        /// <returns>DeviceClient</returns>
        public static DeviceClient CreateFromConnectionString(string connectionString, TransportType transportType)
        {
            if (connectionString == null)
            {
                throw new ArgumentNullException(nameof(connectionString));
            }

            switch (transportType)
            {
                case TransportType.Amqp:
#if PCL
                    throw new NotImplementedException("Amqp protocol is not supported");
#else
                    return CreateFromConnectionString(connectionString, new ITransportSettings[]
                    {
                        new AmqpTransportSettings(TransportType.Amqp_Tcp_Only),
                        new AmqpTransportSettings(TransportType.Amqp_WebSocket_Only)
                    });
#endif
                case TransportType.Mqtt:
#if WINDOWS_UWP || PCL
                    throw new NotImplementedException("Mqtt protocol is not supported");
#else
                    return CreateFromConnectionString(connectionString, new ITransportSettings[] { new MqttTransportSettings(transportType) });
#endif
                case TransportType.Amqp_WebSocket_Only:
                case TransportType.Amqp_Tcp_Only:
#if PCL
                    throw new NotImplementedException("Amqp protocol is not supported");
#else
                    return CreateFromConnectionString(connectionString, new ITransportSettings[] { new AmqpTransportSettings(transportType) });
#endif
                case TransportType.Http1:
#if PCL
                    IotHubConnectionString iotHubConnectionString = IotHubConnectionString.Parse(connectionString);
                    return new DeviceClient(iotHubConnectionString);
#else
                    return CreateFromConnectionString(connectionString, new ITransportSettings[] { new Http1TransportSettings() });
#endif
                default:
#if !PCL
                    throw new InvalidOperationException("Unsupported Transport Type {0}".FormatInvariant(transportType));
#else
                    throw new InvalidOperationException($"Unsupported Transport Type {transportType}");
#endif
            }
        }

        /// <summary>
        /// Create DeviceClient from the specified connection string using the specified transport type
        /// </summary>
        /// <param name="connectionString">IoT Hub-Scope Connection string for the IoT hub (without DeviceId)</param>
        /// <param name="deviceId">Id of the device</param>
        /// <param name="transportType">The transportType used (Http1 or Amqp)</param>
        /// <returns>DeviceClient</returns>
        public static DeviceClient CreateFromConnectionString(string connectionString, string deviceId, TransportType transportType)
        {
            if (connectionString == null)
            {
                throw new ArgumentNullException(nameof(connectionString));
            }

            if (deviceId == null)
            {
                throw new ArgumentNullException(nameof(deviceId));
            }

            if (DeviceIdParameterRegex.IsMatch(connectionString))
            {
                throw new ArgumentException("Connection string must not contain DeviceId keyvalue parameter", nameof(connectionString));
            }

            return CreateFromConnectionString(connectionString + ";" + DeviceId + "=" + deviceId, transportType);
        }

#if !PCL
        /// <summary>
        /// Create DeviceClient from the specified connection string using a prioritized list of transports
        /// </summary>
        /// <param name="connectionString">Connection string for the IoT hub (with DeviceId)</param>
        /// <param name="transportSettings">Prioritized list of transports and their settings</param>
        /// <returns>DeviceClient</returns>
        public static DeviceClient CreateFromConnectionString(string connectionString, [System.Runtime.InteropServices.WindowsRuntime.ReadOnlyArrayAttribute] ITransportSettings[] transportSettings)
        {
            if (connectionString == null)
            {
                throw new ArgumentNullException(nameof(connectionString));
            }

            if (transportSettings == null)
            {
                throw new ArgumentNullException(nameof(transportSettings));
            }

            if (transportSettings.Length == 0)
            {
                throw new ArgumentOutOfRangeException(nameof(connectionString), "Must specify at least one TransportSettings instance");
            }

            IotHubConnectionString iotHubConnectionString = IotHubConnectionString.Parse(connectionString);

            foreach (ITransportSettings transportSetting in transportSettings)
            {
                switch (transportSetting.GetTransportType())
                {
                    case TransportType.Amqp_WebSocket_Only:
                    case TransportType.Amqp_Tcp_Only:
                        if (!(transportSetting is AmqpTransportSettings))
                        {
                            throw new InvalidOperationException("Unknown implementation of ITransportSettings type");
                        }
                        break;
                    case TransportType.Http1:
                        if (!(transportSetting is Http1TransportSettings))
                        {
                            throw new InvalidOperationException("Unknown implementation of ITransportSettings type");
                        }
                        break;
#if !WINDOWS_UWP
                    case TransportType.Mqtt:
                        if (!(transportSetting is MqttTransportSettings))
                        {
                            throw new InvalidOperationException("Unknown implementation of ITransportSettings type");
                        }
                        break;
#endif
                    default:
                        throw new InvalidOperationException("Unsupported Transport Type {0}".FormatInvariant(transportSetting.GetTransportType()));
                }
            }

#if !WINDOWS_UWP
            // Defer concrete DeviceClient creation to OpenAsync
            return new DeviceClient(iotHubConnectionString, transportSettings);
#else
            return new DeviceClient(iotHubConnectionString);
#endif
        }

        /// <summary>
        /// Create DeviceClient from the specified connection string using the prioritized list of transports
        /// </summary>
        /// <param name="connectionString">Connection string for the IoT hub (without DeviceId)</param>
        /// <param name="deviceId">Id of the device</param>
        /// <param name="transportSettings">Prioritized list of transportTypes and their settings</param>
        /// <returns>DeviceClient</returns>
#if WINDOWS_UWP
        [Windows.Foundation.Metadata.DefaultOverloadAttribute]
#endif
        public static DeviceClient CreateFromConnectionString(string connectionString, string deviceId, [System.Runtime.InteropServices.WindowsRuntime.ReadOnlyArrayAttribute] ITransportSettings[] transportSettings)
        {
            if (connectionString == null)
            {
                throw new ArgumentNullException(nameof(connectionString));
            }

            if (deviceId == null)
            {
                throw new ArgumentNullException(nameof(deviceId));
            }

            if (DeviceIdParameterRegex.IsMatch(connectionString))
            {
                throw new ArgumentException("Connection string must not contain DeviceId keyvalue parameter", nameof(connectionString));
            }

            return CreateFromConnectionString(connectionString + ";" + DeviceId + "=" + deviceId, transportSettings);
        }
#endif

            /// <summary>
            /// Explicitly open the DeviceClient instance.
            /// </summary>
        public AsyncTask OpenAsync()
        {
            return this.InnerHandler.OpenAsync(true).AsTaskOrAsyncOp();
        }

        /// <summary>
        /// Close the DeviceClient instance
        /// </summary>
        /// <returns></returns>
        public AsyncTask CloseAsync()
        {
            return this.InnerHandler.CloseAsync().AsTaskOrAsyncOp();
        }

        /// <summary>
        /// Receive a message from the device queue using the default timeout.
        /// </summary>
        /// <returns>The receive message or null if there was no message until the default timeout</returns>
        public AsyncTaskOfMessage ReceiveAsync()
        {
            return this.InnerHandler.ReceiveAsync().AsTaskOrAsyncOp();
        }

        /// <summary>
        /// Receive a message from the device queue with the specified timeout
        /// </summary>
        /// <returns>The receive message or null if there was no message until the specified time has elapsed</returns>
        public AsyncTaskOfMessage ReceiveAsync(TimeSpan timeout)
        {
            return this.InnerHandler.ReceiveAsync(timeout).AsTaskOrAsyncOp();
        }

#if WINDOWS_UWP
        [Windows.Foundation.Metadata.DefaultOverloadAttribute()]
#endif

        /// <summary>
        /// Deletes a received message from the device queue
        /// </summary>
        /// <returns>The lock identifier for the previously received message</returns>
        public AsyncTask CompleteAsync(string lockToken)
        {
            if (string.IsNullOrEmpty(lockToken))
            {
                throw Fx.Exception.ArgumentNull("lockToken");
            }

            return this.InnerHandler.CompleteAsync(lockToken).AsTaskOrAsyncOp();
        }

        /// <summary>
        /// Deletes a received message from the device queue
        /// </summary>
        /// <returns>The previously received message</returns>
        public AsyncTask CompleteAsync(Message message)
        {
            if (message == null)
            {
                throw Fx.Exception.ArgumentNull("message");
            }

            return CompleteAsync(message.LockToken);
        }

#if WINDOWS_UWP
        [Windows.Foundation.Metadata.DefaultOverloadAttribute()]
#endif

        /// <summary>
        /// Puts a received message back onto the device queue
        /// </summary>
        /// <returns>The previously received message</returns>
        public AsyncTask AbandonAsync(string lockToken)
        {
            if (string.IsNullOrEmpty(lockToken))
            {
                throw Fx.Exception.ArgumentNull("lockToken");
            }

            return this.InnerHandler.AbandonAsync(lockToken).AsTaskOrAsyncOp();
        }

        /// <summary>
        /// Puts a received message back onto the device queue
        /// </summary>
        /// <returns>The lock identifier for the previously received message</returns>
        public AsyncTask AbandonAsync(Message message)
        {
            if (message == null)
            {
                throw Fx.Exception.ArgumentNull("message");
            }

            return AbandonAsync(message.LockToken);
        }

#if WINDOWS_UWP
        [Windows.Foundation.Metadata.DefaultOverloadAttribute()]
#endif

        /// <summary>
        /// Deletes a received message from the device queue and indicates to the server that the message could not be processed.
        /// </summary>
        /// <returns>The previously received message</returns>
        public AsyncTask RejectAsync(string lockToken)
        {
            if (string.IsNullOrEmpty(lockToken))
            {
                throw Fx.Exception.ArgumentNull("lockToken");
            }

            return this.InnerHandler.RejectAsync(lockToken).AsTaskOrAsyncOp();
        }

        /// <summary>
        /// Deletes a received message from the device queue and indicates to the server that the message could not be processed.
        /// </summary>
        /// <returns>The lock identifier for the previously received message</returns>
        public AsyncTask RejectAsync(Message message)
        {
            if (message == null)
            {
                throw Fx.Exception.ArgumentNull("message");
            }

            return this.RejectAsync(message.LockToken);
        }

        /// <summary>
        /// Sends an event to device hub
        /// </summary>
        /// <returns>The message containing the event</returns>
        public AsyncTask SendEventAsync(Message message)
        {
            if (message == null)
            {
                throw Fx.Exception.ArgumentNull("message");
            }

            return this.InnerHandler.SendEventAsync(message).AsTaskOrAsyncOp();
        }

        /// <summary>
        /// Sends a batch of events to device hub
        /// </summary>
        /// <returns>The task containing the event</returns>
        public AsyncTask SendEventBatchAsync(IEnumerable<Message> messages)
        {
<<<<<<< HEAD
#if !PCL
            if (this.impl == null)
            {
                return Task.Run(async () =>
                {
                    await this.EnsureOpenedAsync();

                    await this.impl.SendEventBatchAsync(messages);
                }).AsTaskOrAsyncOp();
            }
            else
            {
#endif
                this.ThrowIfDisposed();
                return this.impl.SendEventBatchAsync(messages).AsTaskOrAsyncOp();
#if !PCL
            }
#endif
        }

#if !PCL
        async Task EnsureOpenedAsync()
        {
            this.ThrowIfDisposed();

            bool executeOpen = false;
            var localTcs = this.openTaskCompletionSource;

            if (localTcs == null)
=======
            if (messages == null)
>>>>>>> 87dba6fa
            {
                throw Fx.Exception.ArgumentNull("messages");
            }

            return this.InnerHandler.SendEventAsync(messages).AsTaskOrAsyncOp();
        }

        public void Dispose()
        {
            this.InnerHandler?.Dispose();
        }

#if !WINDOWS_UWP && !PCL
        static ITransportSettings[] PopulateCertificateInTransportSettings(IotHubConnectionStringBuilder connectionStringBuilder, TransportType transportType)
        {
            switch (transportType)
            {
                case TransportType.Amqp:
                    return new ITransportSettings[]
                    {
                        new AmqpTransportSettings(TransportType.Amqp_Tcp_Only)
                        {
                            ClientCertificate = connectionStringBuilder.Certificate
                        },
                        new AmqpTransportSettings(TransportType.Amqp_WebSocket_Only)
                        {
                            ClientCertificate = connectionStringBuilder.Certificate
                        },
                    };
                case TransportType.Amqp_Tcp_Only:
                    return new ITransportSettings[]
                    {
                        new AmqpTransportSettings(TransportType.Amqp_Tcp_Only)
                        {
                            ClientCertificate = connectionStringBuilder.Certificate
                        }
                    };
                case TransportType.Amqp_WebSocket_Only:
                    return new ITransportSettings[]
                    {
                        new AmqpTransportSettings(TransportType.Amqp_WebSocket_Only)
                        {
                            ClientCertificate = connectionStringBuilder.Certificate
                        }
                    };
                case TransportType.Http1:
                    return new ITransportSettings[]
                    {
                        new Http1TransportSettings()
                        {
                            ClientCertificate = connectionStringBuilder.Certificate
                        }
                    };
                default:
                    throw new InvalidOperationException("Unsupported Transport {0}".FormatInvariant(transportType));
            }
        }

        static ITransportSettings[] PopulateCertificateInTransportSettings(IotHubConnectionStringBuilder connectionStringBuilder, ITransportSettings[] transportSettings)
        {
            foreach (var transportSetting in  transportSettings)
            {
                switch (transportSetting.GetTransportType())
                {
                    case TransportType.Amqp_WebSocket_Only:
                    case TransportType.Amqp_Tcp_Only:
                        ((AmqpTransportSettings)transportSetting).ClientCertificate = connectionStringBuilder.Certificate;
                        break;
                    case TransportType.Http1:
                        ((Http1TransportSettings)transportSetting).ClientCertificate = connectionStringBuilder.Certificate;
                        break;
                    case TransportType.Mqtt:
                        throw new InvalidOperationException("Unsupported Transport {0}".FormatInvariant(transportSetting.GetTransportType()));
                }
            }

            return transportSettings;
        }
#endif
    }
}<|MERGE_RESOLUTION|>--- conflicted
+++ resolved
@@ -4,21 +4,10 @@
 namespace Microsoft.Azure.Devices.Client
 {
     using System;
-    using System.Collections.Concurrent;
     using System.Collections.Generic;
-<<<<<<< HEAD
-    using System.Linq;
-    using System.Text.RegularExpressions;
-    using System.Threading.Tasks;
-    using Microsoft.Azure.Devices.Client.Extensions;
-    using Microsoft.Azure.Devices.Client.Transport;
-    using Microsoft.Azure.Devices.Client.Exceptions;
-
-=======
     using System.Text.RegularExpressions;
     using Microsoft.Azure.Devices.Client.Extensions;
     using Microsoft.Azure.Devices.Client.Transport;
->>>>>>> 87dba6fa
 #if !WINDOWS_UWP && !PCL
     using Microsoft.Azure.Devices.Client.Transport.Mqtt;
 #endif
@@ -155,7 +144,6 @@
                 throw new ArgumentNullException(nameof(authenticationMethod));
             }
 
-<<<<<<< HEAD
             var connectionStringBuilder = IotHubConnectionStringBuilder.Create(hostname, authenticationMethod);
 
 #if !WINDOWS_UWP && !PCL && !NETMF
@@ -169,9 +157,6 @@
                 return CreateFromConnectionString(connectionStringBuilder.ToString(), PopulateCertificateInTransportSettings(connectionStringBuilder, transportType));
             }
 #endif
-=======
-            IotHubConnectionStringBuilder connectionStringBuilder = IotHubConnectionStringBuilder.Create(hostname, authenticationMethod);
->>>>>>> 87dba6fa
             return CreateFromConnectionString(connectionStringBuilder.ToString(), transportType);
         }
 
@@ -486,7 +471,7 @@
                 throw Fx.Exception.ArgumentNull("message");
             }
 
-            return CompleteAsync(message.LockToken);
+            return this.CompleteAsync(message.LockToken);
         }
 
 #if WINDOWS_UWP
@@ -518,7 +503,7 @@
                 throw Fx.Exception.ArgumentNull("message");
             }
 
-            return AbandonAsync(message.LockToken);
+            return this.AbandonAsync(message.LockToken);
         }
 
 #if WINDOWS_UWP
@@ -573,39 +558,7 @@
         /// <returns>The task containing the event</returns>
         public AsyncTask SendEventBatchAsync(IEnumerable<Message> messages)
         {
-<<<<<<< HEAD
-#if !PCL
-            if (this.impl == null)
-            {
-                return Task.Run(async () =>
-                {
-                    await this.EnsureOpenedAsync();
-
-                    await this.impl.SendEventBatchAsync(messages);
-                }).AsTaskOrAsyncOp();
-            }
-            else
-            {
-#endif
-                this.ThrowIfDisposed();
-                return this.impl.SendEventBatchAsync(messages).AsTaskOrAsyncOp();
-#if !PCL
-            }
-#endif
-        }
-
-#if !PCL
-        async Task EnsureOpenedAsync()
-        {
-            this.ThrowIfDisposed();
-
-            bool executeOpen = false;
-            var localTcs = this.openTaskCompletionSource;
-
-            if (localTcs == null)
-=======
             if (messages == null)
->>>>>>> 87dba6fa
             {
                 throw Fx.Exception.ArgumentNull("messages");
             }
