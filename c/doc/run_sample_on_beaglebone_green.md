--- conflicted
+++ resolved
@@ -76,18 +76,9 @@
   ```
 
 - This SDK sample depends on the presences of a few libraries. Run the following command to build them:
-<<<<<<< HEAD
-=======
 
   ```
-  sudo ~/azure-iot-suite-sdks/c/build_all/linux/build_paho.sh
-  ```
-
-- You can now build the SDK code using the following command, assuming everything went OK on build\_proton.sh and build_paho.sh
->>>>>>> 84a37bba
-
-  ```
-  sudo ~/azure-iot-suite-sdks/c/build_all/linux/build_paho.sh
+  sudo ~/azure-iot-sdks/c/build_all/linux/build_paho.sh
   ```
 
 - You can now build the SDK code using the following command, assuming everything went OK on build\_proton.sh and build\_paho.sh
